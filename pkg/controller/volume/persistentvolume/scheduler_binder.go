/*
Copyright 2017 The Kubernetes Authors.

Licensed under the Apache License, Version 2.0 (the "License");
you may not use this file except in compliance with the License.
You may obtain a copy of the License at

    http://www.apache.org/licenses/LICENSE-2.0

Unless required by applicable law or agreed to in writing, software
distributed under the License is distributed on an "AS IS" BASIS,
WITHOUT WARRANTIES OR CONDITIONS OF ANY KIND, either express or implied.
See the License for the specific language governing permissions and
limitations under the License.
*/

package persistentvolume

import (
	"fmt"
	"sort"
	"time"

	v1 "k8s.io/api/core/v1"
	metav1 "k8s.io/apimachinery/pkg/apis/meta/v1"
	"k8s.io/apimachinery/pkg/labels"
	"k8s.io/apimachinery/pkg/util/wait"
	"k8s.io/apiserver/pkg/storage/etcd"
	coreinformers "k8s.io/client-go/informers/core/v1"
	storageinformers "k8s.io/client-go/informers/storage/v1"
	clientset "k8s.io/client-go/kubernetes"
	"k8s.io/klog"
	v1helper "k8s.io/kubernetes/pkg/apis/core/v1/helper"
	volumeutil "k8s.io/kubernetes/pkg/volume/util"
)

// SchedulerVolumeBinder is used by the scheduler to handle PVC/PV binding
// and dynamic provisioning.  The binding decisions are integrated into the pod scheduling
// workflow so that the PV NodeAffinity is also considered along with the pod's other
// scheduling requirements.
//
// This integrates into the existing default scheduler workflow as follows:
// 1. The scheduler takes a Pod off the scheduler queue and processes it serially:
//    a. Invokes all predicate functions, parallelized across nodes.  FindPodVolumes() is invoked here.
//    b. Invokes all priority functions.  Future/TBD
//    c. Selects the best node for the Pod.
//    d. Cache the node selection for the Pod. AssumePodVolumes() is invoked here.
//       i.  If PVC binding is required, cache in-memory only:
//           * For manual binding: update PV objects for prebinding to the corresponding PVCs.
//           * For dynamic provisioning: update PVC object with a selected node from c)
//           * For the pod, which PVCs and PVs need API updates.
//       ii. Afterwards, the main scheduler caches the Pod->Node binding in the scheduler's pod cache,
//           This is handled in the scheduler and not here.
//    e. Asynchronously bind volumes and pod in a separate goroutine
//        i.  BindPodVolumes() is called first. It makes all the necessary API updates and waits for
//            PV controller to fully bind and provision the PVCs. If binding fails, the Pod is sent
//            back through the scheduler.
//        ii. After BindPodVolumes() is complete, then the scheduler does the final Pod->Node binding.
// 2. Once all the assume operations are done in d), the scheduler processes the next Pod in the scheduler queue
//    while the actual binding operation occurs in the background.
type SchedulerVolumeBinder interface {
	// FindPodVolumes checks if all of a Pod's PVCs can be satisfied by the node.
	//
	// If a PVC is bound, it checks if the PV's NodeAffinity matches the Node.
	// Otherwise, it tries to find an available PV to bind to the PVC.
	//
	// It returns true if all of the Pod's PVCs have matching PVs or can be dynamic provisioned,
	// and returns true if bound volumes satisfy the PV NodeAffinity.
	//
	// This function is called by the volume binding scheduler predicate and can be called in parallel
	FindPodVolumes(pod *v1.Pod, node *v1.Node) (unboundVolumesSatisified, boundVolumesSatisfied bool, err error)

	// AssumePodVolumes will:
	// 1. Take the PV matches for unbound PVCs and update the PV cache assuming
	// that the PV is prebound to the PVC.
	// 2. Take the PVCs that need provisioning and update the PVC cache with related
	// annotations set.
	//
	// It returns true if all volumes are fully bound
	//
	// This function will modify assumedPod with the node name.
	// This function is called serially.
	AssumePodVolumes(assumedPod *v1.Pod, nodeName string) (allFullyBound bool, err error)

	// BindPodVolumes will:
	// 1. Initiate the volume binding by making the API call to prebind the PV
	// to its matching PVC.
	// 2. Trigger the volume provisioning by making the API call to set related
	// annotations on the PVC
	// 3. Wait for PVCs to be completely bound by the PV controller
	//
	// This function can be called in parallel.
	BindPodVolumes(assumedPod *v1.Pod) error

	// GetBindingsCache returns the cache used (if any) to store volume binding decisions.
	GetBindingsCache() PodBindingCache
}

type volumeBinder struct {
	ctrl *PersistentVolumeController

	nodeInformer coreinformers.NodeInformer
	pvcCache     PVCAssumeCache
	pvCache      PVAssumeCache

	// Stores binding decisions that were made in FindPodVolumes for use in AssumePodVolumes.
	// AssumePodVolumes modifies the bindings again for use in BindPodVolumes.
	podBindingCache PodBindingCache

	// Amount of time to wait for the bind operation to succeed
	bindTimeout time.Duration
}

// NewVolumeBinder sets up all the caches needed for the scheduler to make volume binding decisions.
func NewVolumeBinder(
	kubeClient clientset.Interface,
	nodeInformer coreinformers.NodeInformer,
	pvcInformer coreinformers.PersistentVolumeClaimInformer,
	pvInformer coreinformers.PersistentVolumeInformer,
	storageClassInformer storageinformers.StorageClassInformer,
	bindTimeout time.Duration) SchedulerVolumeBinder {

	// TODO: find better way...
	ctrl := &PersistentVolumeController{
		kubeClient:  kubeClient,
		classLister: storageClassInformer.Lister(),
	}

	b := &volumeBinder{
		ctrl:            ctrl,
		nodeInformer:    nodeInformer,
		pvcCache:        NewPVCAssumeCache(pvcInformer.Informer()),
		pvCache:         NewPVAssumeCache(pvInformer.Informer()),
		podBindingCache: NewPodBindingCache(),
		bindTimeout:     bindTimeout,
	}

	return b
}

func (b *volumeBinder) GetBindingsCache() PodBindingCache {
	return b.podBindingCache
}

func podHasClaims(pod *v1.Pod) bool {
	for _, vol := range pod.Spec.Volumes {
		if vol.PersistentVolumeClaim != nil {
			return true
		}
	}
	return false
}

// FindPodVolumes caches the matching PVs and PVCs to provision per node in podBindingCache.
// This method intentionally takes in a *v1.Node object instead of using volumebinder.nodeInformer.
// That's necessary because some operations will need to pass in to the predicate fake node objects.
func (b *volumeBinder) FindPodVolumes(pod *v1.Pod, node *v1.Node) (unboundVolumesSatisfied, boundVolumesSatisfied bool, err error) {
	var (
		matchedClaims     []*bindingInfo
		provisionedClaims []*v1.PersistentVolumeClaim
	)
	defer func() {
		// We recreate bindings for each new schedule loop.
		// Although we do not distinguish nil from empty in this function, for
		// easier testing, we normalize empty to nil.
		if len(matchedClaims) == 0 {
			matchedClaims = nil
		}
		if len(provisionedClaims) == 0 {
			provisionedClaims = nil
		}
		// TODO merge into one atomic function
		// Mark cache with all the matches for each PVC for this node
		b.podBindingCache.UpdateBindings(pod, node.Name, matchedClaims)
		// Mark cache with all the PVCs that need provisioning for this node
		b.podBindingCache.UpdateProvisionedPVCs(pod, node.Name, provisionedClaims)
	}()

	podName := getPodName(pod)

	// Warning: Below log needs high verbosity as it can be printed several times (#60933).
	klog.V(5).Infof("FindPodVolumes for pod %q, node %q", podName, node.Name)

	// Initialize to true for pods that don't have volumes
	unboundVolumesSatisfied = true
	boundVolumesSatisfied = true
	start := time.Now()
	defer func() {
		VolumeSchedulingStageLatency.WithLabelValues("predicate").Observe(time.Since(start).Seconds())
		if err != nil {
			VolumeSchedulingStageFailed.WithLabelValues("predicate").Inc()
		}
	}()

	if !podHasClaims(pod) {
		// Fast path
		return unboundVolumesSatisfied, boundVolumesSatisfied, nil
	}

	var (
		matchedClaims     []*bindingInfo
		provisionedClaims []*v1.PersistentVolumeClaim
	)
	defer func() {
		// We recreate bindings for each new schedule loop.
		if len(matchedClaims) == 0 && len(provisionedClaims) == 0 {
			// Clear cache if no claims to bind or provision for this node.
			b.podBindingCache.ClearBindings(pod, node.Name)
			return
		}
		// Although we do not distinguish nil from empty in this function, for
		// easier testing, we normalize empty to nil.
		if len(matchedClaims) == 0 {
			matchedClaims = nil
		}
		if len(provisionedClaims) == 0 {
			provisionedClaims = nil
		}
		// Mark cache with all matched and provisioned claims for this node
		b.podBindingCache.UpdateBindings(pod, node.Name, matchedClaims, provisionedClaims)
	}()

	// The pod's volumes need to be processed in one call to avoid the race condition where
	// volumes can get bound/provisioned in between calls.
	boundClaims, claimsToBind, unboundClaimsImmediate, err := b.getPodVolumes(pod)
	if err != nil {
		return false, false, err
	}

	// Immediate claims should be bound
	if len(unboundClaimsImmediate) > 0 {
		return false, false, fmt.Errorf("pod has unbound immediate PersistentVolumeClaims")
	}

	// Check PV node affinity on bound volumes
	if len(boundClaims) > 0 {
		boundVolumesSatisfied, err = b.checkBoundClaims(boundClaims, node, podName)
		if err != nil {
			return false, false, err
		}
	}

	// Find matching volumes and node for unbound claims
	if len(claimsToBind) > 0 {
		var (
			claimsToFindMatching []*v1.PersistentVolumeClaim
			claimsToProvision    []*v1.PersistentVolumeClaim
		)

		// Filter out claims to provision
		for _, claim := range claimsToBind {
			if selectedNode, ok := claim.Annotations[annSelectedNode]; ok {
				if selectedNode != node.Name {
					// Fast path, skip unmatched node
					return false, boundVolumesSatisfied, nil
				}
				claimsToProvision = append(claimsToProvision, claim)
			} else {
				claimsToFindMatching = append(claimsToFindMatching, claim)
			}
		}

		// Find matching volumes
		if len(claimsToFindMatching) > 0 {
			var unboundClaims []*v1.PersistentVolumeClaim
			unboundVolumesSatisfied, matchedClaims, unboundClaims, err = b.findMatchingVolumes(pod, claimsToFindMatching, node)
			if err != nil {
				return false, false, err
			}
			claimsToProvision = append(claimsToProvision, unboundClaims...)
		}

		// Check for claims to provision
		if len(claimsToProvision) > 0 {
			unboundVolumesSatisfied, provisionedClaims, err = b.checkVolumeProvisions(pod, claimsToProvision, node)
			if err != nil {
				return false, false, err
			}
		}
	}

	return unboundVolumesSatisfied, boundVolumesSatisfied, nil
}

// AssumePodVolumes will take the cached matching PVs and PVCs to provision
// in podBindingCache for the chosen node, and:
// 1. Update the pvCache with the new prebound PV.
// 2. Update the pvcCache with the new PVCs with annotations set
// 3. Update podBindingCache again with cached API updates for PVs and PVCs.
func (b *volumeBinder) AssumePodVolumes(assumedPod *v1.Pod, nodeName string) (allFullyBound bool, err error) {
	podName := getPodName(assumedPod)

	klog.V(4).Infof("AssumePodVolumes for pod %q, node %q", podName, nodeName)
	start := time.Now()
	defer func() {
		VolumeSchedulingStageLatency.WithLabelValues("assume").Observe(time.Since(start).Seconds())
		if err != nil {
			VolumeSchedulingStageFailed.WithLabelValues("assume").Inc()
		}
	}()

	if allBound := b.arePodVolumesBound(assumedPod); allBound {
		klog.V(4).Infof("AssumePodVolumes for pod %q, node %q: all PVCs bound and nothing to do", podName, nodeName)
		return true, nil
	}

	assumedPod.Spec.NodeName = nodeName

	claimsToBind := b.podBindingCache.GetBindings(assumedPod, nodeName)
	claimsToProvision := b.podBindingCache.GetProvisionedPVCs(assumedPod, nodeName)

	// Assume PV
	newBindings := []*bindingInfo{}
	for _, binding := range claimsToBind {
		newPV, dirty, err := b.ctrl.getBindVolumeToClaim(binding.pv, binding.pvc)
		klog.V(5).Infof("AssumePodVolumes: getBindVolumeToClaim for pod %q, PV %q, PVC %q.  newPV %p, dirty %v, err: %v",
			podName,
			binding.pv.Name,
			binding.pvc.Name,
			newPV,
			dirty,
			err)
		if err != nil {
			b.revertAssumedPVs(newBindings)
			return false, err
		}
		// TODO: can we assume everytime?
		if dirty {
			err = b.pvCache.Assume(newPV)
			if err != nil {
				b.revertAssumedPVs(newBindings)
				return false, err
			}
		}
		newBindings = append(newBindings, &bindingInfo{pv: newPV, pvc: binding.pvc})
	}

	// Assume PVCs
	newProvisionedPVCs := []*v1.PersistentVolumeClaim{}
	for _, claim := range claimsToProvision {
		// The claims from method args can be pointing to watcher cache. We must not
		// modify these, therefore create a copy.
		claimClone := claim.DeepCopy()
		metav1.SetMetaDataAnnotation(&claimClone.ObjectMeta, annSelectedNode, nodeName)
		err = b.pvcCache.Assume(claimClone)
		if err != nil {
			b.revertAssumedPVs(newBindings)
			b.revertAssumedPVCs(newProvisionedPVCs)
			return
		}

		newProvisionedPVCs = append(newProvisionedPVCs, claimClone)
	}

	// Update cache with the assumed pvcs and pvs
	// Even if length is zero, update the cache with an empty slice to indicate that no
	// operations are needed
	b.podBindingCache.UpdateBindings(assumedPod, nodeName, newBindings, newProvisionedPVCs)

	return
}

// BindPodVolumes gets the cached bindings and PVCs to provision in podBindingCache,
// makes the API update for those PVs/PVCs, and waits for the PVCs to be completely bound
// by the PV controller.
func (b *volumeBinder) BindPodVolumes(assumedPod *v1.Pod) (err error) {
	podName := getPodName(assumedPod)
	klog.V(4).Infof("BindPodVolumes for pod %q, node %q", podName, assumedPod.Spec.NodeName)

	start := time.Now()
	defer func() {
		VolumeSchedulingStageLatency.WithLabelValues("bind").Observe(time.Since(start).Seconds())
		if err != nil {
			VolumeSchedulingStageFailed.WithLabelValues("bind").Inc()
		}
	}()

	bindings := b.podBindingCache.GetBindings(assumedPod, assumedPod.Spec.NodeName)
	claimsToProvision := b.podBindingCache.GetProvisionedPVCs(assumedPod, assumedPod.Spec.NodeName)

	// Start API operations
	err = b.bindAPIUpdate(podName, bindings, claimsToProvision)
	if err != nil {
		return err
	}

	return wait.Poll(time.Second, b.bindTimeout, func() (bool, error) {
		b, err := b.checkBindings(assumedPod, bindings, claimsToProvision)
		return b, err
	})
}

func getPodName(pod *v1.Pod) string {
	return pod.Namespace + "/" + pod.Name
}

func getPVCName(pvc *v1.PersistentVolumeClaim) string {
	return pvc.Namespace + "/" + pvc.Name
}

// bindAPIUpdate gets the cached bindings and PVCs to provision in podBindingCache
// and makes the API update for those PVs/PVCs.
func (b *volumeBinder) bindAPIUpdate(podName string, bindings []*bindingInfo, claimsToProvision []*v1.PersistentVolumeClaim) error {
	if bindings == nil {
		return fmt.Errorf("failed to get cached bindings for pod %q", podName)
	}
	if claimsToProvision == nil {
		return fmt.Errorf("failed to get cached claims to provision for pod %q", podName)
	}

	lastProcessedBinding := 0
	lastProcessedProvisioning := 0
	defer func() {
		// only revert assumed cached updates for volumes we haven't successfully bound
		if lastProcessedBinding < len(bindings) {
			b.revertAssumedPVs(bindings[lastProcessedBinding:])
		}
		// only revert assumed cached updates for claims we haven't updated,
		if lastProcessedProvisioning < len(claimsToProvision) {
			b.revertAssumedPVCs(claimsToProvision[lastProcessedProvisioning:])
		}
	}()

	var (
		binding *bindingInfo
		i       int
		claim   *v1.PersistentVolumeClaim
	)

	// Do the actual prebinding. Let the PV controller take care of the rest
	// There is no API rollback if the actual binding fails
	for _, binding = range bindings {
		klog.V(5).Infof("bindAPIUpdate: Pod %q, binding PV %q to PVC %q", podName, binding.pv.Name, binding.pvc.Name)
		// TODO: does it hurt if we make an api call and nothing needs to be updated?
		if newPV, err := b.ctrl.updateBindVolumeToClaim(binding.pv, binding.pvc, false); err != nil {
			return err
		} else {
			// Save updated object from apiserver for later checking.
			binding.pv = newPV
		}
		lastProcessedBinding++
	}

	// Update claims objects to trigger volume provisioning. Let the PV controller take care of the rest
	// PV controller is expect to signal back by removing related annotations if actual provisioning fails
	for i, claim = range claimsToProvision {
		klog.V(5).Infof("bindAPIUpdate: Pod %q, PVC %q", podName, getPVCName(claim))
		if newClaim, err := b.ctrl.kubeClient.CoreV1().PersistentVolumeClaims(claim.Namespace).Update(claim); err != nil {
			return err
		} else {
			// Save updated object from apiserver for later checking.
			claimsToProvision[i] = newClaim
		}
		lastProcessedProvisioning++
	}

	return nil
}

var (
	versioner = etcd.APIObjectVersioner{}
)

// checkBindings runs through all the PVCs in the Pod and checks:
// * if the PVC is fully bound
// * if there are any conditions that require binding to fail and be retried
//
// It returns true when all of the Pod's PVCs are fully bound, and error if
// binding (and scheduling) needs to be retried
// Note that it checks on API objects not PV/PVC cache, this is because
// PV/PVC cache can be assumed again in main scheduler loop, we must check
// latest state in API server which are shared with PV controller and
// provisioners
func (b *volumeBinder) checkBindings(pod *v1.Pod, bindings []*bindingInfo, claimsToProvision []*v1.PersistentVolumeClaim) (bool, error) {
	podName := getPodName(pod)
	if bindings == nil {
		return false, fmt.Errorf("failed to get cached bindings for pod %q", podName)
	}
	if claimsToProvision == nil {
		return false, fmt.Errorf("failed to get cached claims to provision for pod %q", podName)
	}

	node, err := b.nodeInformer.Lister().Get(pod.Spec.NodeName)
	if err != nil {
		return false, fmt.Errorf("failed to get node %q: %v", pod.Spec.NodeName, err)
	}

	// Check for any conditions that might require scheduling retry

	// When pod is removed from scheduling queue because of deletion or any
	// other reasons, binding operation should be cancelled. There is no need
	// to check PV/PVC bindings any more.
	// We check pod binding cache here which will be cleared when pod is
	// removed from scheduling queue.
	if b.podBindingCache.GetDecisions(pod) == nil {
		return false, fmt.Errorf("pod %q does not exist any more", podName)
	}

	for _, binding := range bindings {
		pv, err := b.pvCache.GetAPIPV(binding.pv.Name)
		if err != nil {
			return false, fmt.Errorf("failed to check binding: %v", err)
		}
<<<<<<< HEAD

		pvc, err := b.pvcCache.GetAPIPVC(getPVCName(binding.pvc))
		if err != nil {
			return false, fmt.Errorf("failed to check binding: %v", err)
		}

=======

		pvc, err := b.pvcCache.GetAPIPVC(getPVCName(binding.pvc))
		if err != nil {
			return false, fmt.Errorf("failed to check binding: %v", err)
		}

>>>>>>> d1c713f3
		// Because we updated PV in apiserver, skip if API object is older
		// and wait for new API object propagated from apiserver.
		if versioner.CompareResourceVersion(binding.pv, pv) > 0 {
			return false, nil
		}

		// Check PV's node affinity (the node might not have the proper label)
		if err := volumeutil.CheckNodeAffinity(pv, node.Labels); err != nil {
			return false, fmt.Errorf("pv %q node affinity doesn't match node %q: %v", pv.Name, node.Name, err)
		}

		// Check if pv.ClaimRef got dropped by unbindVolume()
		if pv.Spec.ClaimRef == nil || pv.Spec.ClaimRef.UID == "" {
			return false, fmt.Errorf("ClaimRef got reset for pv %q", pv.Name)
		}

		// Check if pvc is fully bound
		if !b.isPVCFullyBound(pvc) {
			return false, nil
		}
	}

	for _, claim := range claimsToProvision {
		pvc, err := b.pvcCache.GetAPIPVC(getPVCName(claim))
		if err != nil {
			return false, fmt.Errorf("failed to check provisioning pvc: %v", err)
		}

		// Because we updated PVC in apiserver, skip if API object is older
		// and wait for new API object propagated from apiserver.
		if versioner.CompareResourceVersion(claim, pvc) > 0 {
			return false, nil
		}

		// Check if selectedNode annotation is still set
		if pvc.Annotations == nil {
			return false, fmt.Errorf("selectedNode annotation reset for PVC %q", pvc.Name)
		}
		selectedNode := pvc.Annotations[annSelectedNode]
		if selectedNode != pod.Spec.NodeName {
			return false, fmt.Errorf("selectedNode annotation value %q not set to scheduled node %q", selectedNode, pod.Spec.NodeName)
		}

		// If the PVC is bound to a PV, check its node affinity
		if pvc.Spec.VolumeName != "" {
			pv, err := b.pvCache.GetAPIPV(pvc.Spec.VolumeName)
			if err != nil {
				if _, ok := err.(*errNotFound); ok {
					// We tolerate NotFound error here, because PV is possibly
					// not found because of API delay, we can check next time.
					// And if PV does not exist because it's deleted, PVC will
					// be unbound eventually.
					return false, nil
				} else {
					return false, fmt.Errorf("failed to get pv %q from cache: %v", pvc.Spec.VolumeName, err)
				}
			}
			if err := volumeutil.CheckNodeAffinity(pv, node.Labels); err != nil {
				return false, fmt.Errorf("pv %q node affinity doesn't match node %q: %v", pv.Name, node.Name, err)
			}
		}

		// Check if pvc is fully bound
		if !b.isPVCFullyBound(pvc) {
			return false, nil
		}
	}

	// All pvs and pvcs that we operated on are bound
	klog.V(4).Infof("All PVCs for pod %q are bound", podName)
	return true, nil
}

func (b *volumeBinder) isVolumeBound(namespace string, vol *v1.Volume) (bool, *v1.PersistentVolumeClaim, error) {
	if vol.PersistentVolumeClaim == nil {
		return true, nil, nil
	}

	pvcName := vol.PersistentVolumeClaim.ClaimName
	return b.isPVCBound(namespace, pvcName)
}

func (b *volumeBinder) isPVCBound(namespace, pvcName string) (bool, *v1.PersistentVolumeClaim, error) {
	claim := &v1.PersistentVolumeClaim{
		ObjectMeta: metav1.ObjectMeta{
			Name:      pvcName,
			Namespace: namespace,
		},
	}
	pvcKey := getPVCName(claim)
	pvc, err := b.pvcCache.GetPVC(pvcKey)
	if err != nil || pvc == nil {
		return false, nil, fmt.Errorf("error getting PVC %q: %v", pvcKey, err)
	}

	fullyBound := b.isPVCFullyBound(pvc)
	if fullyBound {
		klog.V(5).Infof("PVC %q is fully bound to PV %q", pvcKey, pvc.Spec.VolumeName)
	} else {
		if pvc.Spec.VolumeName != "" {
			klog.V(5).Infof("PVC %q is not fully bound to PV %q", pvcKey, pvc.Spec.VolumeName)
		} else {
			klog.V(5).Infof("PVC %q is not bound", pvcKey)
		}
	}
	return fullyBound, pvc, nil
}

func (b *volumeBinder) isPVCFullyBound(pvc *v1.PersistentVolumeClaim) bool {
	return pvc.Spec.VolumeName != "" && metav1.HasAnnotation(pvc.ObjectMeta, annBindCompleted)
}

// arePodVolumesBound returns true if all volumes are fully bound
func (b *volumeBinder) arePodVolumesBound(pod *v1.Pod) bool {
	for _, vol := range pod.Spec.Volumes {
		if isBound, _, _ := b.isVolumeBound(pod.Namespace, &vol); !isBound {
			// Pod has at least one PVC that needs binding
			return false
		}
	}
	return true
}

// getPodVolumes returns a pod's PVCs separated into bound, unbound with delayed binding (including provisioning)
// and unbound with immediate binding (including prebound)
func (b *volumeBinder) getPodVolumes(pod *v1.Pod) (boundClaims []*v1.PersistentVolumeClaim, unboundClaims []*v1.PersistentVolumeClaim, unboundClaimsImmediate []*v1.PersistentVolumeClaim, err error) {
	boundClaims = []*v1.PersistentVolumeClaim{}
	unboundClaimsImmediate = []*v1.PersistentVolumeClaim{}
	unboundClaims = []*v1.PersistentVolumeClaim{}

	for _, vol := range pod.Spec.Volumes {
		volumeBound, pvc, err := b.isVolumeBound(pod.Namespace, &vol)
		if err != nil {
			return nil, nil, nil, err
		}
		if pvc == nil {
			continue
		}
		if volumeBound {
			boundClaims = append(boundClaims, pvc)
		} else {
			delayBindingMode, err := b.ctrl.isDelayBindingMode(pvc)
			if err != nil {
				return nil, nil, nil, err
			}
			// Prebound PVCs are treated as unbound immediate binding
			if delayBindingMode && pvc.Spec.VolumeName == "" {
				// Scheduler path
				unboundClaims = append(unboundClaims, pvc)
			} else {
				// !delayBindingMode || pvc.Spec.VolumeName != ""
				// Immediate binding should have already been bound
				unboundClaimsImmediate = append(unboundClaimsImmediate, pvc)
			}
		}
	}
	return boundClaims, unboundClaims, unboundClaimsImmediate, nil
}

func (b *volumeBinder) checkBoundClaims(claims []*v1.PersistentVolumeClaim, node *v1.Node, podName string) (bool, error) {
	for _, pvc := range claims {
		pvName := pvc.Spec.VolumeName
		pv, err := b.pvCache.GetPV(pvName)
		if err != nil {
			return false, err
		}

		err = volumeutil.CheckNodeAffinity(pv, node.Labels)
		if err != nil {
			klog.V(4).Infof("PersistentVolume %q, Node %q mismatch for Pod %q: %v", pvName, node.Name, podName, err)
			return false, nil
		}
		klog.V(5).Infof("PersistentVolume %q, Node %q matches for Pod %q", pvName, node.Name, podName)
	}

	klog.V(4).Infof("All bound volumes for Pod %q match with Node %q", podName, node.Name)
	return true, nil
}

// findMatchingVolumes tries to find matching volumes for given claims,
// and return unbound claims for further provision.
func (b *volumeBinder) findMatchingVolumes(pod *v1.Pod, claimsToBind []*v1.PersistentVolumeClaim, node *v1.Node) (foundMatches bool, matchedClaims []*bindingInfo, unboundClaims []*v1.PersistentVolumeClaim, err error) {
	podName := getPodName(pod)
	// Sort all the claims by increasing size request to get the smallest fits
	sort.Sort(byPVCSize(claimsToBind))

	chosenPVs := map[string]*v1.PersistentVolume{}

	foundMatches = true
	matchedClaims = []*bindingInfo{}

	for _, pvc := range claimsToBind {
		// Get storage class name from each PVC
		storageClassName := ""
		storageClass := pvc.Spec.StorageClassName
		if storageClass != nil {
			storageClassName = *storageClass
		}
		allPVs := b.pvCache.ListPVs(storageClassName)
		pvcName := getPVCName(pvc)

		// Find a matching PV
		pv, err := findMatchingVolume(pvc, allPVs, node, chosenPVs, true)
		if err != nil {
			return false, nil, nil, err
		}
		if pv == nil {
			klog.V(4).Infof("No matching volumes for Pod %q, PVC %q on node %q", podName, pvcName, node.Name)
			unboundClaims = append(unboundClaims, pvc)
			foundMatches = false
			continue
		}

		// matching PV needs to be excluded so we don't select it again
		chosenPVs[pv.Name] = pv
		matchedClaims = append(matchedClaims, &bindingInfo{pv: pv, pvc: pvc})
		klog.V(5).Infof("Found matching PV %q for PVC %q on node %q for pod %q", pv.Name, pvcName, node.Name, podName)
	}

	if foundMatches {
		klog.V(4).Infof("Found matching volumes for pod %q on node %q", podName, node.Name)
	}

	return
}

// checkVolumeProvisions checks given unbound claims (the claims have gone through func
// findMatchingVolumes, and do not have matching volumes for binding), and return true
// if all of the claims are eligible for dynamic provision.
func (b *volumeBinder) checkVolumeProvisions(pod *v1.Pod, claimsToProvision []*v1.PersistentVolumeClaim, node *v1.Node) (provisionSatisfied bool, provisionedClaims []*v1.PersistentVolumeClaim, err error) {
	podName := getPodName(pod)
	provisionedClaims = []*v1.PersistentVolumeClaim{}

	for _, claim := range claimsToProvision {
		pvcName := getPVCName(claim)
		className := v1helper.GetPersistentVolumeClaimClass(claim)
		if className == "" {
			return false, nil, fmt.Errorf("no class for claim %q", pvcName)
		}

		class, err := b.ctrl.classLister.Get(className)
		if err != nil {
			return false, nil, fmt.Errorf("failed to find storage class %q", className)
		}
		provisioner := class.Provisioner
		if provisioner == "" || provisioner == notSupportedProvisioner {
			klog.V(4).Infof("storage class %q of claim %q does not support dynamic provisioning", className, pvcName)
			return false, nil, nil
		}

		// Check if the node can satisfy the topology requirement in the class
		if !v1helper.MatchTopologySelectorTerms(class.AllowedTopologies, labels.Set(node.Labels)) {
			klog.V(4).Infof("Node %q cannot satisfy provisioning topology requirements of claim %q", node.Name, pvcName)
			return false, nil, nil
		}

		// TODO: Check if capacity of the node domain in the storage class
		// can satisfy resource requirement of given claim

		provisionedClaims = append(provisionedClaims, claim)

	}
	klog.V(4).Infof("Provisioning for claims of pod %q that has no matching volumes on node %q ...", podName, node.Name)

	return true, provisionedClaims, nil
}

func (b *volumeBinder) revertAssumedPVs(bindings []*bindingInfo) {
	for _, bindingInfo := range bindings {
		b.pvCache.Restore(bindingInfo.pv.Name)
	}
}

func (b *volumeBinder) revertAssumedPVCs(claims []*v1.PersistentVolumeClaim) {
	for _, claim := range claims {
		b.pvcCache.Restore(getPVCName(claim))
	}
}

type bindingInfo struct {
	// Claim that needs to be bound
	pvc *v1.PersistentVolumeClaim

	// Proposed PV to bind to this claim
	pv *v1.PersistentVolume
}

type byPVCSize []*v1.PersistentVolumeClaim

func (a byPVCSize) Len() int {
	return len(a)
}

func (a byPVCSize) Swap(i, j int) {
	a[i], a[j] = a[j], a[i]
}

func (a byPVCSize) Less(i, j int) bool {
	iSize := a[i].Spec.Resources.Requests[v1.ResourceStorage]
	jSize := a[j].Spec.Resources.Requests[v1.ResourceStorage]
	// return true if iSize is less than jSize
	return iSize.Cmp(jSize) == -1
}<|MERGE_RESOLUTION|>--- conflicted
+++ resolved
@@ -155,27 +155,6 @@
 // This method intentionally takes in a *v1.Node object instead of using volumebinder.nodeInformer.
 // That's necessary because some operations will need to pass in to the predicate fake node objects.
 func (b *volumeBinder) FindPodVolumes(pod *v1.Pod, node *v1.Node) (unboundVolumesSatisfied, boundVolumesSatisfied bool, err error) {
-	var (
-		matchedClaims     []*bindingInfo
-		provisionedClaims []*v1.PersistentVolumeClaim
-	)
-	defer func() {
-		// We recreate bindings for each new schedule loop.
-		// Although we do not distinguish nil from empty in this function, for
-		// easier testing, we normalize empty to nil.
-		if len(matchedClaims) == 0 {
-			matchedClaims = nil
-		}
-		if len(provisionedClaims) == 0 {
-			provisionedClaims = nil
-		}
-		// TODO merge into one atomic function
-		// Mark cache with all the matches for each PVC for this node
-		b.podBindingCache.UpdateBindings(pod, node.Name, matchedClaims)
-		// Mark cache with all the PVCs that need provisioning for this node
-		b.podBindingCache.UpdateProvisionedPVCs(pod, node.Name, provisionedClaims)
-	}()
-
 	podName := getPodName(pod)
 
 	// Warning: Below log needs high verbosity as it can be printed several times (#60933).
@@ -501,21 +480,12 @@
 		if err != nil {
 			return false, fmt.Errorf("failed to check binding: %v", err)
 		}
-<<<<<<< HEAD
 
 		pvc, err := b.pvcCache.GetAPIPVC(getPVCName(binding.pvc))
 		if err != nil {
 			return false, fmt.Errorf("failed to check binding: %v", err)
 		}
 
-=======
-
-		pvc, err := b.pvcCache.GetAPIPVC(getPVCName(binding.pvc))
-		if err != nil {
-			return false, fmt.Errorf("failed to check binding: %v", err)
-		}
-
->>>>>>> d1c713f3
 		// Because we updated PV in apiserver, skip if API object is older
 		// and wait for new API object propagated from apiserver.
 		if versioner.CompareResourceVersion(binding.pv, pv) > 0 {
